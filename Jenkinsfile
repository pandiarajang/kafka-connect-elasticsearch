#!/usr/bin/env groovy
common {
<<<<<<< HEAD
    slackChannel = '#connect-eng'
    upstreamProjects = 'confluentinc/common'
=======
  slackChannel = '#connect-warn'
  upstreamProjects = 'confluentinc/common'
>>>>>>> fd80d828
}<|MERGE_RESOLUTION|>--- conflicted
+++ resolved
@@ -1,10 +1,5 @@
 #!/usr/bin/env groovy
 common {
-<<<<<<< HEAD
-    slackChannel = '#connect-eng'
+    slackChannel = '#connect-warn'
     upstreamProjects = 'confluentinc/common'
-=======
-  slackChannel = '#connect-warn'
-  upstreamProjects = 'confluentinc/common'
->>>>>>> fd80d828
 }