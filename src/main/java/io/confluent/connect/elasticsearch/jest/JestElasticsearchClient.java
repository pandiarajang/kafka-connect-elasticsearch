/*
 * Copyright 2018 Confluent Inc.
 *
 * Licensed under the Confluent Community License (the "License"); you may not use
 * this file except in compliance with the License.  You may obtain a copy of the
 * License at
 *
 * http://www.confluent.io/confluent-community-license
 *
 * Unless required by applicable law or agreed to in writing, software
 * distributed under the License is distributed on an "AS IS" BASIS, WITHOUT
 * WARRANTIES OF ANY KIND, either express or implied.  See the License for the
 * specific language governing permissions and limitations under the License.
 */

package io.confluent.connect.elasticsearch.jest;

import com.fasterxml.jackson.databind.ObjectMapper;
import com.fasterxml.jackson.databind.node.JsonNodeFactory;
import com.fasterxml.jackson.databind.node.ObjectNode;
import com.google.gson.JsonObject;
import io.confluent.connect.elasticsearch.ElasticsearchClient;
import io.confluent.connect.elasticsearch.ElasticsearchSinkConnectorConfig;
import io.confluent.connect.elasticsearch.IndexableRecord;
import io.confluent.connect.elasticsearch.Key;
import io.confluent.connect.elasticsearch.Mapping;
import io.confluent.connect.elasticsearch.RetryUtil;
import io.confluent.connect.elasticsearch.bulk.BulkRequest;
import io.confluent.connect.elasticsearch.bulk.BulkResponse;
import io.confluent.connect.elasticsearch.jest.actions.PortableJestCreateIndexBuilder;
import io.confluent.connect.elasticsearch.jest.actions.PortableJestGetMappingBuilder;
import io.confluent.connect.elasticsearch.jest.actions.PortableJestPutMappingBuilder;
import io.searchbox.action.Action;
import io.searchbox.action.BulkableAction;
import io.searchbox.client.JestClient;
import io.searchbox.client.JestClientFactory;
import io.searchbox.client.JestResult;
import io.searchbox.client.config.HttpClientConfig;
import io.searchbox.cluster.NodesInfo;
import io.searchbox.core.Bulk;
import io.searchbox.core.BulkResult;
import io.searchbox.core.Delete;
import io.searchbox.core.DocumentResult;
import io.searchbox.core.Index;
import io.searchbox.core.Search;
import io.searchbox.core.SearchResult;
import io.searchbox.core.Update;
import io.searchbox.indices.CreateIndex;
import io.searchbox.indices.DeleteIndex;
import io.searchbox.indices.IndicesExists;
import io.searchbox.indices.Refresh;
import io.searchbox.indices.mapping.PutMapping;
import javax.net.ssl.HostnameVerifier;
import org.apache.http.HttpHost;
import org.apache.http.auth.AuthScope;
import org.apache.http.auth.UsernamePasswordCredentials;
import org.apache.http.client.CredentialsProvider;
import org.apache.http.impl.client.BasicCredentialsProvider;
import org.apache.kafka.common.config.ConfigDef;
import org.apache.http.conn.ssl.SSLConnectionSocketFactory;
import org.apache.http.nio.conn.ssl.SSLIOSessionStrategy;
import org.apache.kafka.common.config.ConfigException;
import org.apache.kafka.common.config.types.Password;
import org.apache.kafka.common.network.Mode;
import org.apache.kafka.common.security.ssl.DefaultSslEngineFactory;
import org.apache.kafka.common.security.ssl.SslFactory;
import org.apache.kafka.common.utils.SystemTime;
import org.apache.kafka.common.utils.Time;
import org.apache.kafka.connect.data.Schema;
import org.apache.kafka.connect.errors.ConnectException;
import org.slf4j.Logger;
import org.slf4j.LoggerFactory;

import java.io.IOException;
import java.util.ArrayList;
import java.util.HashSet;
import java.util.List;
import java.util.Locale;
import java.util.Map;
import java.util.Set;
import java.util.concurrent.TimeUnit;
import java.util.stream.Collectors;
import javax.net.ssl.SSLContext;

public class JestElasticsearchClient implements ElasticsearchClient {
  private static final Logger log = LoggerFactory.getLogger(JestElasticsearchClient.class);

  // visible for testing
  protected static final String MAPPER_PARSE_EXCEPTION
      = "mapper_parse_exception";
  protected static final String VERSION_CONFLICT_ENGINE_EXCEPTION
      = "version_conflict_engine_exception";
  protected static final String ALL_FIELD_PARAM
      = "_all";

  private static final Logger LOG = LoggerFactory.getLogger(JestElasticsearchClient.class);

  private static final ObjectMapper OBJECT_MAPPER = new ObjectMapper();

  private final JestClient client;
  private final Version version;
  private long timeout;
  private WriteMethod writeMethod = WriteMethod.DEFAULT;

  private final Set<String> indexCache = new HashSet<>();

  private int maxRetries;
  private long retryBackoffMs;
  private final Time time = new SystemTime();

  // visible for testing
  public JestElasticsearchClient(JestClient client) {
    try {
      this.client = client;
      this.version = getServerVersion();
    } catch (IOException e) {
      throw new ConnectException(
          "Couldn't start ElasticsearchSinkTask due to connection error:",
          e
      );
    }
  }

  // visible for testing
  public JestElasticsearchClient(String address) {
    try {
      JestClientFactory factory = new JestClientFactory();
      factory.setHttpClientConfig(new HttpClientConfig.Builder(address)
          .multiThreaded(true)
          .build()
      );
      this.client = factory.getObject();
      this.version = getServerVersion();
    } catch (IOException e) {
      throw new ConnectException(
          "Couldn't start ElasticsearchSinkTask due to connection error:",
          e
      );
    } catch (ConfigException e) {
      throw new ConnectException(
          "Couldn't start ElasticsearchSinkTask due to configuration error:",
          e
      );
    }
  }

  public JestElasticsearchClient(Map<String, String> props) {
    this(props, new JestClientFactory());
  }

  // visible for testing
  protected JestElasticsearchClient(Map<String, String> props, JestClientFactory factory) {
    try {
      ElasticsearchSinkConnectorConfig config = new ElasticsearchSinkConnectorConfig(props);
      factory.setHttpClientConfig(getClientConfig(config));
      this.client = factory.getObject();
      this.version = getServerVersion();
      this.writeMethod = WriteMethod.forValue(
              config.getString(ElasticsearchSinkConnectorConfig.WRITE_METHOD_CONFIG));
      this.retryBackoffMs =
              config.getLong(ElasticsearchSinkConnectorConfig.RETRY_BACKOFF_MS_CONFIG);
      this.maxRetries = config.getInt(ElasticsearchSinkConnectorConfig.MAX_RETRIES_CONFIG);
      this.timeout = config.getInt(ElasticsearchSinkConnectorConfig.READ_TIMEOUT_MS_CONFIG);

    } catch (IOException e) {
      throw new ConnectException(
          "Couldn't start ElasticsearchSinkTask due to connection error:",
          e
      );
    } catch (ConfigException e) {
      throw new ConnectException(
          "Couldn't start ElasticsearchSinkTask due to configuration error:",
          e
      );
    }
  }

  // Visible for Testing
  public static HttpClientConfig getClientConfig(ElasticsearchSinkConnectorConfig config) {
    final int connTimeout = config.getInt(
        ElasticsearchSinkConnectorConfig.CONNECTION_TIMEOUT_MS_CONFIG);
    final int readTimeout = config.getInt(
        ElasticsearchSinkConnectorConfig.READ_TIMEOUT_MS_CONFIG);
    final int maxIdleTime = config.getInt(
        ElasticsearchSinkConnectorConfig.MAX_CONNECTION_IDLE_TIME_MS_CONFIG);
    final String username = config.getString(
        ElasticsearchSinkConnectorConfig.CONNECTION_USERNAME_CONFIG);
    final Password password = config.getPassword(
        ElasticsearchSinkConnectorConfig.CONNECTION_PASSWORD_CONFIG);
    List<String> address = config.getList(
        ElasticsearchSinkConnectorConfig.CONNECTION_URL_CONFIG);

    final boolean compressionEnabled = config.getBoolean(
            ElasticsearchSinkConnectorConfig.CONNECTION_COMPRESSION_CONFIG);

    final int maxInFlightRequests = config.getInt(
        ElasticsearchSinkConnectorConfig.MAX_IN_FLIGHT_REQUESTS_CONFIG);

    HttpClientConfig.Builder builder =
        new HttpClientConfig.Builder(address)
            .connTimeout(connTimeout)
            .readTimeout(readTimeout)
            .requestCompressionEnabled(compressionEnabled)
            .defaultMaxTotalConnectionPerRoute(maxInFlightRequests)
            .maxConnectionIdleTime(maxIdleTime, TimeUnit.MILLISECONDS)
            .multiThreaded(true);
    if (username != null && password != null) {
      builder.defaultCredentials(username, password.value())
          .preemptiveAuthTargetHosts(address.stream()
              .map(addr -> HttpHost.create(addr)).collect(Collectors.toSet()));
    }

    configureProxy(config, builder);

    if (config.secured()) {
      log.info("Using secured connection to {}", address);
      configureSslContext(builder, config);
    } else {
      log.info("Using unsecured connection to {}", address);
    }
    return builder.build();
  }

  private static void configureProxy(ElasticsearchSinkConnectorConfig config,
      HttpClientConfig.Builder builder) {

    if (config.isBasicProxyConfigured()) {
      HttpHost proxy = new HttpHost(
          config.getString(ElasticsearchSinkConnectorConfig.PROXY_HOST_CONFIG),
          config.getInt(ElasticsearchSinkConnectorConfig.PROXY_PORT_CONFIG)
      );

      builder.proxy(proxy);

      if (config.isProxyWithAuthenticationConfigured()) {
        final String username = config.getString(
            ElasticsearchSinkConnectorConfig.CONNECTION_USERNAME_CONFIG);
        final Password password = config.getPassword(
            ElasticsearchSinkConnectorConfig.CONNECTION_PASSWORD_CONFIG);

        CredentialsProvider credentialsProvider = new BasicCredentialsProvider();
        if (username != null && password != null) {

          List<String> addresses = config.getList(
              ElasticsearchSinkConnectorConfig.CONNECTION_URL_CONFIG);

          addresses.forEach(
              addr ->
                  credentialsProvider.setCredentials(
                      new AuthScope(new HttpHost(addr)),
                      new UsernamePasswordCredentials(username, password.value())
                  )
          );
        }

        final String proxyUsername = config.getString(
            ElasticsearchSinkConnectorConfig.PROXY_USERNAME_CONFIG);
        final Password proxyPassword = config.getPassword(
            ElasticsearchSinkConnectorConfig.PROXY_PASSWORD_CONFIG);
        credentialsProvider.setCredentials(
            new AuthScope(proxy),
            new UsernamePasswordCredentials(proxyUsername, proxyPassword.value())
        );

        builder.credentialsProvider(credentialsProvider);
      }
    }
  }

  private static void configureSslContext(HttpClientConfig.Builder builder,
                                            ElasticsearchSinkConnectorConfig config) {
    SslFactory kafkaSslFactory = new SslFactory(Mode.CLIENT, null, false);
    kafkaSslFactory.configure(config.sslConfigs());
<<<<<<< HEAD
    SSLContext sslContext = ((DefaultSslEngineFactory)kafkaSslFactory.sslEngineFactory())
        .sslContext();
=======

    SSLContext sslContext;
    try {
      // try AK <= 2.2 first
      sslContext =
          (SSLContext) SslFactory.class.getDeclaredMethod("sslContext").invoke(kafkaSslFactory);
      log.debug("Using AK 2.2 SslFactory methods.");
    } catch (Exception e) {
      // must be running AK 2.3+
      log.debug("Could not find AK 2.2 SslFactory methods. Trying AK 2.3+ methods for SslFactory.");

      Object sslEngine;
      try {
        // try AK <= 2.6 second
        sslEngine = SslFactory.class.getDeclaredMethod("sslEngineBuilder").invoke(kafkaSslFactory);
        log.debug("Using AK 2.2-2.5 SslFactory methods.");

      } catch (Exception ex) {
        // must be running AK 2.6+
        log.debug(
            "Could not find Ak 2.3-2.5 methods for SslFactory."
                + " Trying AK 2.6+ methods for SslFactory."
        );
        try {
          sslEngine =
              SslFactory.class.getDeclaredMethod("sslEngineFactory").invoke(kafkaSslFactory);
          log.debug("Using AK 2.6+ SslFactory methods.");
        } catch (Exception exc) {
          throw new ConnectException("Failed to find methods for SslFactory.", exc);
        }
      }

      try {
        sslContext =
            (SSLContext) sslEngine.getClass().getDeclaredMethod("sslContext").invoke(sslEngine);
      } catch (Exception ex) {
        throw new ConnectException("Could not create SSLContext.", ex);
      }
    }
>>>>>>> 2a3d34f2

    HostnameVerifier hostnameVerifier = config.shouldDisableHostnameVerification()
            ? (hostname, session) -> true
            : SSLConnectionSocketFactory.getDefaultHostnameVerifier();

    // Sync calls
    SSLConnectionSocketFactory sslSocketFactory = new SSLConnectionSocketFactory(
            sslContext, hostnameVerifier);
    builder.sslSocketFactory(sslSocketFactory);

    // Async calls
    SSLIOSessionStrategy sessionStrategy = new SSLIOSessionStrategy(sslContext, hostnameVerifier);
    builder.httpsIOSessionStrategy(sessionStrategy);
  }

  // visible for testing
  protected void setWriteMethod(WriteMethod writeMethod) {
    this.writeMethod = writeMethod;
  }

  /*
   * This method uses the NodesInfo request to get the server version, which is expected to work
   * with all versions of Elasticsearch.
   */
  private Version getServerVersion() throws IOException {
    // Default to newest version for forward compatibility
    Version defaultVersion = Version.ES_V6;

    NodesInfo info = new NodesInfo.Builder().addCleanApiParameter("version").build();
    JsonObject result = client.execute(info).getJsonObject();
    if (result == null) {
      LOG.warn("Couldn't get Elasticsearch version (result is null); assuming {}", defaultVersion);
      return defaultVersion;
    }
    if (!result.has("nodes")) {
      LOG.warn("Couldn't get Elasticsearch version from result {} (result has no nodes). "
          + "Assuming {}.", result, defaultVersion);
      return defaultVersion;
    }

    checkForError(result);

    JsonObject nodesRoot = result.get("nodes").getAsJsonObject();
    if (nodesRoot == null || nodesRoot.entrySet().size() == 0) {
      LOG.warn(
          "Couldn't get Elasticsearch version (response nodesRoot is null or empty); assuming {}",
          defaultVersion
      );
      return defaultVersion;
    }

    JsonObject nodeRoot = nodesRoot.entrySet().iterator().next().getValue().getAsJsonObject();
    if (nodeRoot == null) {
      LOG.warn(
          "Couldn't get Elasticsearch version (response nodeRoot is null); assuming {}",
          defaultVersion
      );
      return defaultVersion;
    }

    String esVersion = nodeRoot.get("version").getAsString();
    Version version;
    if (esVersion == null) {
      version = defaultVersion;
      LOG.warn(
          "Couldn't get Elasticsearch version (response version is null); assuming {}",
          version
      );
    } else if (esVersion.startsWith("1.")) {
      version = Version.ES_V1;
      log.info("Detected Elasticsearch version is {}", version);
    } else if (esVersion.startsWith("2.")) {
      version = Version.ES_V2;
      log.info("Detected Elasticsearch version is {}", version);
    } else if (esVersion.startsWith("5.")) {
      version = Version.ES_V5;
      log.info("Detected Elasticsearch version is {}", version);
    } else if (esVersion.startsWith("6.")) {
      version = Version.ES_V6;
      log.info("Detected Elasticsearch version is {}", version);
    } else if (esVersion.startsWith("7.")) {
      version = Version.ES_V7;
      log.info("Detected Elasticsearch version is {}", version);
    } else {
      version = defaultVersion;
      log.info("Detected unexpected Elasticsearch version {}, using {}", esVersion, version);
    }
    return version;
  }

  private void checkForError(JsonObject result) {
    if (result.has("error") && result.get("error").isJsonObject()) {
      final JsonObject errorObject = result.get("error").getAsJsonObject();
      String errorType = errorObject.has("type") ? errorObject.get("type").getAsString() : "";
      String errorReason = errorObject.has("reason") ? errorObject.get("reason").getAsString() : "";
      throw new ConnectException("Couldn't connect to Elasticsearch, error: "
          + errorType + ", reason: " + errorReason);
    }
  }

  public Version getVersion() {
    return version;
  }

  private boolean indexExists(String index) {
    if (indexCache.contains(index)) {
      return true;
    }
    Action<?> action = new IndicesExists.Builder(index).build();
    try {
      log.info("Index '{}' not found in local cache; checking for existence", index);
      JestResult result = client.execute(action);
      log.debug("Received response for checking existence of index '{}'", index);
      boolean exists = result.isSucceeded();
      if (exists) {
        indexCache.add(index);
        log.info("Index '{}' exists in Elasticsearch; adding to local cache", index);
      } else {
        log.info("Index '{}' not found in Elasticsearch. Error message: {}",
            index, result.getErrorMessage());
      }
      return exists;
    } catch (IOException e) {
      throw new ConnectException(e);
    }
  }

  public void createIndices(Set<String> indices) {
    log.trace("Attempting to discover or create indexes in Elasticsearch: {}", indices);
    for (String index : indices) {
      if (!indexExists(index)) {
        final int maxAttempts = maxRetries + 1;
        int attempts = 1;
        CreateIndex createIndex =
            new PortableJestCreateIndexBuilder(index, version, timeout).build();
        boolean indexed = false;
        while (!indexed) {
          try {
            createIndex(index, createIndex);
            indexed = true;
          } catch (ConnectException e) {
            if (attempts < maxAttempts) {
              long sleepTimeMs = RetryUtil.computeRandomRetryWaitTimeInMillis(attempts - 1,
                  retryBackoffMs);
              log.warn("Failed to create index {} with attempt {}/{}, "
                      + "will attempt retry after {} ms. Failure reason: {}",
                  index, attempts, maxAttempts, sleepTimeMs, e.getMessage());
              time.sleep(sleepTimeMs);
            } else {
              throw e;
            }
            attempts++;
          }
        }
      }
    }
  }

  private void createIndex(String index, CreateIndex createIndex) throws ConnectException {
    try {
      log.info("Requesting Elasticsearch create index '{}'", index);
      JestResult result = client.execute(createIndex);
      log.debug("Received response for request to create index '{}'", index);
      if (!result.isSucceeded()) {
        // Check if index was created by another client
        if (!indexExists(index)) {
          String msg =
              result.getErrorMessage() != null ? ": " + result.getErrorMessage() : "";
          throw new ConnectException("Could not create index '" + index + "'" + msg);
        }
        log.info("Index '{}' exists in Elasticsearch; adding to local cache", index);
      } else {
        log.info("Index '{}' created in Elasticsearch; adding to local cache", index);
      }
      indexCache.add(index);
    } catch (IOException e) {
      throw new ConnectException(e);
    }
  }

  public void createMapping(String index, String type, Schema schema) throws IOException {
    ObjectNode obj = JsonNodeFactory.instance.objectNode();
    obj.set(type, Mapping.inferMapping(this, schema));
    PutMapping putMapping = new PortableJestPutMappingBuilder(index, type, obj.toString(), version)
        .build();
    log.info("Submitting put mapping (type={}) for index '{}' and schema {}", type, index, schema);
    JestResult result = client.execute(putMapping);
    if (!result.isSucceeded()) {
      throw new ConnectException(
          "Cannot create mapping " + obj + " -- " + result.getErrorMessage()
      );
    }
    log.info("Completed put mapping (type={}) for index '{}' and schema {}", type, index, schema);
  }

  /**
   * Get the JSON mapping for given index and type. Returns {@code null} if it does not exist.
   */
  public JsonObject getMapping(String index, String type) throws IOException {
    log.info("Get mapping (type={}) for index '{}'", type, index);
    final JestResult result = client.execute(
        new PortableJestGetMappingBuilder(version)
            .addIndex(index)
            .addType(type)
            .build()
    );
    final JsonObject indexRoot = result.getJsonObject().getAsJsonObject(index);
    if (indexRoot == null) {
      log.debug("Received null (root) mapping (type={}) for index '{}'", type, index);
      return null;
    }
    final JsonObject mappingsJson = indexRoot.getAsJsonObject("mappings");
    if (mappingsJson == null) {
      log.debug("Received null mapping (type={}) for index '{}'", type, index);
      return null;
    }
    log.debug("Received mapping (type={}) for index '{}'", type, index);
    return mappingsJson.getAsJsonObject(type);
  }

  /**
   * Delete all indexes in Elasticsearch (useful for test)
   */
  // For testing purposes
  public void deleteAll() throws IOException {
    log.info("Request deletion of all indexes");
    final JestResult result = client.execute(new DeleteIndex
        .Builder(ALL_FIELD_PARAM)
        .build());
    if (result.isSucceeded()) {
      log.info("Deletion of all indexes succeeded");
    } else {
      String msg = result.getErrorMessage() != null ? ": " + result.getErrorMessage() : "";
      log.warn("Could not delete all indexes: {}", msg);
    }
  }

  /**
   * Refresh all data in elasticsearch, making it available for search (useful for testing)
   */
  // For testing purposes
  public void refresh() throws IOException {
    log.info("Request refresh");
    final JestResult result = client.execute(
        new Refresh.Builder().build()
    );
    if (result.isSucceeded()) {
      log.info("Refresh completed");
    } else {
      String msg = result.getErrorMessage() != null ? ": " + result.getErrorMessage() : "";
      log.warn("Could not refresh: {}", msg);
    }
  }

  public BulkRequest createBulkRequest(List<IndexableRecord> batch) {
    final Bulk.Builder builder = new Bulk.Builder();
    for (IndexableRecord record : batch) {
      builder.addAction(toBulkableAction(record));
    }
    return new JestBulkRequest(builder.build());
  }

  // visible for testing
  protected BulkableAction<DocumentResult> toBulkableAction(IndexableRecord record) {
    // If payload is null, the record was a tombstone and we should delete from the index.
    if (record.payload == null) {
      return toDeleteRequest(record);
    }
    return writeMethod == WriteMethod.INSERT
            ? toIndexRequest(record)
            : toUpdateRequest(record);
  }

  private Delete toDeleteRequest(IndexableRecord record) {
    Delete.Builder req = new Delete.Builder(record.key.id)
        .index(record.key.index)
        .type(record.key.type);

    // TODO: Should version information be set here?
    return req.build();
  }

  private Index toIndexRequest(IndexableRecord record) {
    Index.Builder req = new Index.Builder(record.payload)
        .index(record.key.index)
        .type(record.key.type)
        .id(record.key.id);
    if (record.version != null) {
      req.setParameter("version_type", "external").setParameter("version", record.version);
    }
    return req.build();
  }

  private Update toUpdateRequest(IndexableRecord record) {
    String payload = "{\"doc\":" + record.payload
        + ", \"doc_as_upsert\":true}";
    return new Update.Builder(payload)
        .index(record.key.index)
        .type(record.key.type)
        .id(record.key.id)
        .build();
  }

  public BulkResponse executeBulk(BulkRequest bulk) throws IOException {
    final BulkResult result = client.execute(((JestBulkRequest) bulk).getBulk());

    if (result.isSucceeded()) {
      return BulkResponse.success();
    }
    log.debug("Bulk request failed; collecting error(s)");

    boolean retriable = true;

    final List<Key> versionConflicts = new ArrayList<>();
    final List<String> errors = new ArrayList<>();

    for (BulkResult.BulkResultItem item : result.getItems()) {
      if (item.error != null) {
        final ObjectNode parsedError = (ObjectNode) OBJECT_MAPPER.readTree(item.error);
        final String errorType = parsedError.get("type").asText("");
        if ("version_conflict_engine_exception".equals(errorType)) {
          versionConflicts.add(new Key(item.index, item.type, item.id));
        } else if ("mapper_parse_exception".equals(errorType)) {
          retriable = false;
          errors.add(item.error);
        } else {
          errors.add(item.error);
        }
      }
    }

    if (!versionConflicts.isEmpty()) {
      LOG.warn("Ignoring version conflicts for items: {}", versionConflicts);
      if (errors.isEmpty()) {
        // The only errors were version conflicts
        return BulkResponse.success();
      }
    }

    final String errorInfo = errors.isEmpty() ? result.getErrorMessage() : errors.toString();

    return BulkResponse.failure(retriable, errorInfo);
  }

  // For testing purposes
  public JsonObject search(String query, String index, String type) throws IOException {
    final Search.Builder search = new Search.Builder(query);
    if (index != null) {
      search.addIndex(index);
    }
    if (type != null) {
      search.addType(type);
    }

    log.info("Executing search on index '{}' (type={}): {}", index, type, query);
    final SearchResult result = client.execute(search.build());
    if (result.isSucceeded()) {
      log.info("Executing search succeeded: {}", result);
    } else {
      String msg = result.getErrorMessage() != null ? ": " + result.getErrorMessage() : "";
      log.warn("Failed to execute search: {}", msg);
    }
    return result.getJsonObject();
  }

  public void close() {
    try {
      log.debug("Closing Elasticsearch client");
      client.close();
    } catch (IOException e) {
      LOG.error("Exception while closing the JEST client", e);
    }
  }

  public enum WriteMethod {
    INSERT,
    UPSERT,
    ;

    public static final WriteMethod DEFAULT = INSERT;
    public static final ConfigDef.Validator VALIDATOR = new ConfigDef.Validator() {
      private final ConfigDef.ValidString validator = ConfigDef.ValidString.in(names());

      @Override
      public void ensureValid(String name, Object value) {
        validator.ensureValid(name, value);
      }

      // Overridden here so that ConfigDef.toEnrichedRst shows possible values correctly
      @Override
      public String toString() {
        return "One of " + INSERT.toString() + " or " + UPSERT.toString();
      }

    };

    public static String[] names() {
      return new String[] {INSERT.toString(), UPSERT.toString()};
    }

    public static WriteMethod forValue(String value) {
      return valueOf(value.toUpperCase(Locale.ROOT));
    }

    @Override
    public String toString() {
      return name().toLowerCase(Locale.ROOT);
    }
  }
}<|MERGE_RESOLUTION|>--- conflicted
+++ resolved
@@ -271,10 +271,6 @@
                                             ElasticsearchSinkConnectorConfig config) {
     SslFactory kafkaSslFactory = new SslFactory(Mode.CLIENT, null, false);
     kafkaSslFactory.configure(config.sslConfigs());
-<<<<<<< HEAD
-    SSLContext sslContext = ((DefaultSslEngineFactory)kafkaSslFactory.sslEngineFactory())
-        .sslContext();
-=======
 
     SSLContext sslContext;
     try {
@@ -314,7 +310,6 @@
         throw new ConnectException("Could not create SSLContext.", ex);
       }
     }
->>>>>>> 2a3d34f2
 
     HostnameVerifier hostnameVerifier = config.shouldDisableHostnameVerification()
             ? (hostname, session) -> true
