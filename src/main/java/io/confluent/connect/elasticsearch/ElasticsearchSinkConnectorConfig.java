--- conflicted
+++ resolved
@@ -39,17 +39,12 @@
   // Connector group
   public static final String CONNECTION_URL_CONFIG = "connection.url";
   private static final String CONNECTION_URL_DOC =
-<<<<<<< HEAD
       "The comma-separated list of one or more Elasticsearch URLs, such as ``http://eshost1:9200,"
       + "http://eshost2:9200`` or ``https://eshost3:9200``. HTTPS is used for all connections "
       + "if any of the URLs starts with ``https:``. A URL without a protocol is treated as "
       + "``http``.";
-=======
-      "List of Elasticsearch HTTP connection URLs e.g. ``http://eshost1:9200,"
-      + "http://eshost2:9200``.";
   private static final String CONNECTION_URL_DISPLAY = "Connection URLs";
 
->>>>>>> d2c7fa67
   public static final String CONNECTION_USERNAME_CONFIG = "connection.username";
   private static final String CONNECTION_USERNAME_DOC =
       "The username used to authenticate with Elasticsearch. "
@@ -161,7 +156,7 @@
           + " When this is set to ``true``, document IDs will be generated as the record's "
           + "``topic+partition+offset``.\n Note that this is a global config that applies to all "
           + "topics, use ``" + IGNORE_KEY_TOPICS_CONFIG + "`` to override as ``true`` for specific "
-          + "topics." ;
+          + "topics.";
   private static final String IGNORE_KEY_DISPLAY = "Ignore Key mode";
   private static final boolean IGNORE_KEY_DEFAULT = false;
 
@@ -199,31 +194,10 @@
   private static final String TOPIC_INDEX_MAP_DISPLAY = "Topic to Index Map";
   private static final String TOPIC_INDEX_MAP_DEFAULT = "";
 
-<<<<<<< HEAD
-  private static final String KEY_IGNORE_DOC =
-      "Whether to ignore the record key for the purpose of forming the Elasticsearch document ID."
-      + " When this is set to ``true``, document IDs will be generated as the record's "
-      + "``topic+partition+offset``.\n Note that this is a global config that applies to all "
-      + "topics, use ``" + TOPIC_KEY_IGNORE_CONFIG + "`` to override as ``true`` for specific "
-      + "topics." ;
-  private static final String TOPIC_KEY_IGNORE_DOC =
-      "List of topics for which ``" + KEY_IGNORE_CONFIG + "`` should be ``true``.";
-  private static final String SCHEMA_IGNORE_CONFIG_DOC =
-      "Whether to ignore schemas during indexing. When this is set to ``true``, the record "
-      + "schema will be ignored for the purpose of registering an Elasticsearch mapping. "
-      + "Elasticsearch will infer the mapping from the data (dynamic mapping needs to be enabled "
-      + "by the user).\n Note that this is a global config that applies to all topics. Use ``"
-      + TOPIC_SCHEMA_IGNORE_CONFIG + "`` to override as ``true`` for specific topics.";
-  private static final String TOPIC_SCHEMA_IGNORE_DOC =
-      "List of topics for which ``" + SCHEMA_IGNORE_CONFIG + "`` should be ``true``.";
-  private static final String DROP_INVALID_MESSAGE_DOC =
-          "Whether to drop kafka message when it cannot be converted to output message.";
-=======
   private static final String IGNORE_KEY_TOPICS_DOC =
       "List of topics for which ``" + IGNORE_KEY_CONFIG + "`` should be ``true``.";
   private static final String IGNORE_KEY_TOPICS_DISPLAY = "Topics for 'Ignore Key' mode";
   private static final String IGNORE_KEY_TOPICS_DEFAULT = "";
->>>>>>> d2c7fa67
 
   private static final String IGNORE_SCHEMA_TOPICS_DOC =
       "List of topics for which ``" + IGNORE_SCHEMA_CONFIG + "`` should be ``true``.";
@@ -250,17 +224,10 @@
   private static final String BEHAVIOR_ON_MALFORMED_DOCS_DISPLAY =
       "Behavior on malformed documents";
 
-<<<<<<< HEAD
-  public static final String CONNECTION_SSL_CONFIG_PREFIX = "elastic.https.";
-
-  public static final String AUTO_CREATE_INDICES_AT_START_CONFIG = "auto.create.indices.at.start";
-  private static final String AUTO_CREATE_INDICES_AT_START_DOC = "Auto create the Elasticsearch"
-      + " indices at startup. This is useful when the indices are a direct mapping "
-      + " of the Kafka topics.";
-=======
   private static final String CONNECTOR_GROUP = "Connector";
   private static final String DATA_CONVERSION_GROUP = "Data Conversion";
->>>>>>> d2c7fa67
+
+  public static final String CONNECTION_SSL_CONFIG_PREFIX = "elastic.https.";
 
   private static final String ELASTICSEARCH_SECURITY_PROTOCOL_CONFIG = "elastic.security.protocol";
   private static final String ELASTICSEARCH_SECURITY_PROTOCOL_DOC =
@@ -410,27 +377,6 @@
             Width.SHORT,
             CONNECTION_TIMEOUT_MS_DISPLAY
         ).define(
-<<<<<<< HEAD
-        READ_TIMEOUT_MS_CONFIG, 
-        Type.INT, 
-        3000, 
-        Importance.LOW, 
-        READ_TIMEOUT_MS_CONFIG_DOC,
-        group,
-        ++order, 
-        Width.SHORT, 
-        "Read Timeout"
-    ).define(
-        AUTO_CREATE_INDICES_AT_START_CONFIG,
-        Type.BOOLEAN,
-        true,
-        Importance.LOW,
-        AUTO_CREATE_INDICES_AT_START_DOC,
-        group,
-        ++order,
-        Width.SHORT,
-        "Create indices at startup"
-=======
             READ_TIMEOUT_MS_CONFIG,
             Type.INT,
             READ_TIMEOUT_MS_DEFAULT,
@@ -450,17 +396,7 @@
             ++order,
             Width.SHORT,
             CREATE_INDICES_AT_START_DISPLAY
->>>>>>> d2c7fa67
     );
-  }
-
-  public boolean secured() {
-    SecurityProtocol securityProtocol = securityProtocol();
-    return SecurityProtocol.SSL.equals(securityProtocol);
-  }
-
-  private SecurityProtocol securityProtocol() {
-    return SecurityProtocol.valueOf(getString(ELASTICSEARCH_SECURITY_PROTOCOL_CONFIG));
   }
 
   private static void addConversionConfigs(ConfigDef configDef) {
@@ -576,99 +512,108 @@
     super(CONFIG, props);
   }
 
-<<<<<<< HEAD
+  public boolean isAuthenticatedConnection() {
+    return username() != null && password() != null;
+  }
+
+  public boolean secured() {
+    SecurityProtocol securityProtocol = securityProtocol();
+    return SecurityProtocol.SSL.equals(securityProtocol);
+  }
+
+  public boolean shouldDisableHostnameVerification() {
+    String sslEndpointIdentificationAlgorithm = getString(
+        CONNECTION_SSL_CONFIG_PREFIX + SSL_ENDPOINT_IDENTIFICATION_ALGORITHM_CONFIG);
+    return sslEndpointIdentificationAlgorithm != null
+        && sslEndpointIdentificationAlgorithm.isEmpty();
+  }
+
+  public int batchSize() {
+    return getInt(BATCH_SIZE_CONFIG);
+  }
+
+  public BehaviorOnMalformedDoc behaviorOnMalformedDoc() {
+    return BehaviorOnMalformedDoc.valueOf(
+        getString(BEHAVIOR_ON_MALFORMED_DOCS_CONFIG).toUpperCase()
+    );
+  }
+
+  public BehaviorOnNullValues behaviorOnNullValues() {
+    return BehaviorOnNullValues.valueOf(getString(BEHAVIOR_ON_NULL_VALUES_CONFIG).toUpperCase());
+  }
+
+  public int connectionTimeoutMs() {
+    return getInt(CONNECTION_TIMEOUT_MS_CONFIG);
+  }
+
+  public Set<String> connectionUrls() {
+    return new HashSet<>(getList(CONNECTION_URL_CONFIG));
+  }
+
+  public boolean createIndicesAtStart() {
+    return getBoolean(CREATE_INDICES_AT_START_CONFIG);
+  }
+
+  public boolean dropInvalidMessage() {
+    return getBoolean(DROP_INVALID_MESSAGE_CONFIG);
+  }
+
+  public long flushTimeoutMs() {
+    return getLong(FLUSH_TIMEOUT_MS_CONFIG);
+  }
+
+  public boolean ignoreKey() {
+    return getBoolean(IGNORE_KEY_CONFIG);
+  }
+
+  public Set<String> ignoreKeyTopics() {
+    return new HashSet<>(getList(IGNORE_KEY_TOPICS_CONFIG));
+  }
+
+  public boolean ignoreSchema() {
+    return getBoolean(IGNORE_SCHEMA_CONFIG);
+  }
+
+  public Set<String> ignoreSchemaTopics() {
+    return new HashSet<>(getList(IGNORE_SCHEMA_TOPICS_CONFIG));
+  }
+
+  public long lingerMs() {
+    return getLong(LINGER_MS_CONFIG);
+  }
+
+  public int maxBufferedRecords() {
+    return getInt(MAX_BUFFERED_RECORDS_CONFIG);
+  }
+
+  public int maxInFlightRequests() {
+    return getInt(MAX_IN_FLIGHT_REQUESTS_CONFIG);
+  }
+
+  public int maxRetries() {
+    return getInt(MAX_RETRIES_CONFIG);
+  }
+
+  public Password password() {
+    return getPassword(CONNECTION_PASSWORD_CONFIG);
+  }
+
+  public int readTimeoutMs() {
+    return getInt(READ_TIMEOUT_MS_CONFIG);
+  }
+
+  public long retryBackoffMs() {
+    return getLong(RETRY_BACKOFF_MS_CONFIG);
+  }
+
+  private SecurityProtocol securityProtocol() {
+    return SecurityProtocol.valueOf(getString(ELASTICSEARCH_SECURITY_PROTOCOL_CONFIG));
+  }
+
   public Map<String, Object> sslConfigs() {
     ConfigDef sslConfigDef = new ConfigDef();
     addClientSslSupport(sslConfigDef);
     return sslConfigDef.parse(originalsWithPrefix(CONNECTION_SSL_CONFIG_PREFIX));
-  }
-
-  public boolean shouldDisableHostnameVerification() {
-    String sslEndpointIdentificationAlgorithm = getString(
-            CONNECTION_SSL_CONFIG_PREFIX + SSL_ENDPOINT_IDENTIFICATION_ALGORITHM_CONFIG);
-    return sslEndpointIdentificationAlgorithm != null
-            && sslEndpointIdentificationAlgorithm.isEmpty();
-=======
-  public boolean isAuthenticatedConnection() {
-    return username() != null && password() != null;
-  }
-
-  public int batchSize() {
-    return getInt(BATCH_SIZE_CONFIG);
-  }
-
-  public BehaviorOnMalformedDoc behaviorOnMalformedDoc() {
-    return BehaviorOnMalformedDoc.valueOf(
-        getString(BEHAVIOR_ON_MALFORMED_DOCS_CONFIG).toUpperCase()
-    );
-  }
-
-  public BehaviorOnNullValues behaviorOnNullValues() {
-    return BehaviorOnNullValues.valueOf(getString(BEHAVIOR_ON_NULL_VALUES_CONFIG).toUpperCase());
-  }
-
-  public int connectionTimeoutMs() {
-    return getInt(CONNECTION_TIMEOUT_MS_CONFIG);
-  }
-
-  public Set<String> connectionUrls() {
-    return new HashSet<>(getList(CONNECTION_URL_CONFIG));
-  }
-
-  public boolean createIndicesAtStart() {
-    return getBoolean(CREATE_INDICES_AT_START_CONFIG);
-  }
-
-  public boolean dropInvalidMessage() {
-    return getBoolean(DROP_INVALID_MESSAGE_CONFIG);
-  }
-
-  public long flushTimeoutMs() {
-    return getLong(FLUSH_TIMEOUT_MS_CONFIG);
-  }
-
-  public boolean ignoreKey() {
-    return getBoolean(IGNORE_KEY_CONFIG);
-  }
-
-  public Set<String> ignoreKeyTopics() {
-    return new HashSet<>(getList(IGNORE_KEY_TOPICS_CONFIG));
-  }
-
-  public boolean ignoreSchema() {
-    return getBoolean(IGNORE_SCHEMA_CONFIG);
-  }
-
-  public Set<String> ignoreSchemaTopics() {
-    return new HashSet<>(getList(IGNORE_SCHEMA_TOPICS_CONFIG));
-  }
-
-  public long lingerMs() {
-    return getLong(LINGER_MS_CONFIG);
-  }
-
-  public int maxBufferedRecords() {
-    return getInt(MAX_BUFFERED_RECORDS_CONFIG);
-  }
-
-  public int maxInFlightRequests() {
-    return getInt(MAX_IN_FLIGHT_REQUESTS_CONFIG);
-  }
-
-  public int maxRetries() {
-    return getInt(MAX_RETRIES_CONFIG);
-  }
-
-  public Password password() {
-    return getPassword(CONNECTION_PASSWORD_CONFIG);
-  }
-
-  public int readTimeoutMs() {
-    return getInt(READ_TIMEOUT_MS_CONFIG);
-  }
-
-  public long retryBackoffMs() {
-    return getLong(RETRY_BACKOFF_MS_CONFIG);
   }
 
   @Deprecated
@@ -698,7 +643,6 @@
     }
 
     return map;
->>>>>>> d2c7fa67
   }
 
   public static void main(String[] args) {
