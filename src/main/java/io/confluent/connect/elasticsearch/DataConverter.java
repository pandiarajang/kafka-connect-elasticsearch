--- conflicted
+++ resolved
@@ -199,7 +199,6 @@
     return new String(rawJsonPayload, StandardCharsets.UTF_8);
   }
 
-<<<<<<< HEAD
   private String maybeAddTimestamp(String payload, Long timestamp) {
     if (!config.isDataStream()) {
       return payload;
@@ -223,7 +222,6 @@
     return payload;
   }
 
-=======
   /**
    * In many cases, we explicitly set the record version using the topic's offset.
    * This version will, in turn, be checked by Elasticsearch and will throw a versioning
@@ -233,7 +231,6 @@
    * @param record the record to be processed
    * @return the (possibly modified) request which was passed in
    */
->>>>>>> 59dcb1a2
   private DocWriteRequest<?> maybeAddExternalVersioning(
       DocWriteRequest<?> request,
       SinkRecord record
