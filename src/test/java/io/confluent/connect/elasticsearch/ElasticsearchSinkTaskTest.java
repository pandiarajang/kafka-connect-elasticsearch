/*
 * Copyright 2018 Confluent Inc.
 *
 * Licensed under the Confluent Community License (the "License"); you may not use
 * this file except in compliance with the License.  You may obtain a copy of the
 * License at
 *
 * http://www.confluent.io/confluent-community-license
 *
 * Unless required by applicable law or agreed to in writing, software
 * distributed under the License is distributed on an "AS IS" BASIS, WITHOUT
 * WARRANTIES OF ANY KIND, either express or implied.  See the License for the
 * specific language governing permissions and limitations under the License.
 */

package io.confluent.connect.elasticsearch;

import com.carrotsearch.randomizedtesting.annotations.ThreadLeakScope;

import org.apache.kafka.common.TopicPartition;
import org.apache.kafka.connect.data.Schema;
import org.apache.kafka.connect.data.Struct;
import org.apache.kafka.connect.sink.SinkRecord;
import org.elasticsearch.action.ActionFuture;
import org.elasticsearch.action.admin.indices.exists.indices.IndicesExistsRequest;
import org.elasticsearch.action.admin.indices.exists.indices.IndicesExistsResponse;
import org.elasticsearch.test.ESIntegTestCase;
import org.elasticsearch.test.InternalTestCluster;
import org.junit.Test;

import java.util.Arrays;
import java.util.HashMap;
import java.util.HashSet;
import java.util.Map;
import java.util.Collection;
import java.util.ArrayList;
import java.util.Collections;


@ThreadLeakScope(ThreadLeakScope.Scope.NONE)
public class ElasticsearchSinkTaskTest extends ElasticsearchSinkTestBase {

  private static final String TOPIC_IN_CAPS = "AnotherTopicInCaps";
  private static final int PARTITION_113 = 113;
  private static final TopicPartition TOPIC_IN_CAPS_PARTITION = new TopicPartition(TOPIC_IN_CAPS, PARTITION_113);

  private static final String UNSEEN_TOPIC = "UnseenTopic";
  private static final int PARTITION_114 = 114;
  private static final TopicPartition UNSEEN_TOPIC_PARTITION = new TopicPartition(UNSEEN_TOPIC, PARTITION_114);


  private Map<String, String> createProps() {
    Map<String, String> props = new HashMap<>();
    props.put(ElasticsearchSinkConnectorConfig.TYPE_NAME_CONFIG, TYPE);
    props.put(ElasticsearchSinkConnectorConfig.CONNECTION_URL_CONFIG, "localhost");
<<<<<<< HEAD
    props.put(ElasticsearchSinkConnectorConfig.KEY_IGNORE_CONFIG, "true");
    props.put(ElasticsearchSinkConnectorConfig.READ_TIMEOUT_MS_CONFIG, "3000");
=======
    props.put(ElasticsearchSinkConnectorConfig.IGNORE_KEY_CONFIG, "true");
>>>>>>> 04e38900
    return props;
  }

  @Test
  public void testPutAndFlush() throws Exception {
    InternalTestCluster cluster = ESIntegTestCase.internalCluster();
    cluster.ensureAtLeastNumDataNodes(3);
    Map<String, String> props = createProps();

    ElasticsearchSinkTask task = new ElasticsearchSinkTask();
    task.start(props, client);
    task.open(new HashSet<>(Arrays.asList(TOPIC_PARTITION, TOPIC_PARTITION2, TOPIC_PARTITION3)));

    String key = "key";
    Schema schema = createSchema();
    Struct record = createRecord(schema);

    Collection<SinkRecord> records = new ArrayList<>();
    SinkRecord sinkRecord = new SinkRecord(TOPIC, PARTITION, Schema.STRING_SCHEMA, key, schema, record, 0);
    records.add(sinkRecord);

    sinkRecord = new SinkRecord(TOPIC, PARTITION, Schema.STRING_SCHEMA, key, schema, record, 1);
    records.add(sinkRecord);

    task.put(records);
    task.flush(null);

    refresh();

    verifySearchResults(records, true, false);
  }

  @Test
  public void testCreateAndWriteToIndexForTopicWithUppercaseCharacters() {
    // We should as well test that writing a record with a previously un seen record will create
    // an index following the required elasticsearch requirements of lowercasing.
    InternalTestCluster cluster = ESIntegTestCase.internalCluster();
    cluster.ensureAtLeastNumDataNodes(3);
    Map<String, String> props = createProps();

    ElasticsearchSinkTask task = new ElasticsearchSinkTask();

    String key = "key";
    Schema schema = createSchema();
    Struct record = createRecord(schema);

    SinkRecord sinkRecord = new SinkRecord(TOPIC_IN_CAPS,
        PARTITION_113,
        Schema.STRING_SCHEMA,
        key,
        schema,
        record,
        0 );

    try {
      task.start(props, client);
      task.open(new HashSet<>(Collections.singletonList(TOPIC_IN_CAPS_PARTITION)));
      task.put(Collections.singleton(sinkRecord));
    } catch (Exception ex) {
      fail("A topic name not in lowercase can not be used as index name in Elasticsearch");
    } finally {
      task.stop();
    }
  }

  @Test
  public void testCreateAndWriteToIndexNotCreatedAtStartTime() {
    InternalTestCluster cluster = ESIntegTestCase.internalCluster();
    cluster.ensureAtLeastNumDataNodes(3);
    Map<String, String> props = createProps();

    props.put(ElasticsearchSinkConnectorConfig.CREATE_INDICES_AT_START_CONFIG, "false");

    ElasticsearchSinkTask task = new ElasticsearchSinkTask();

    String key = "key";
    Schema schema = createSchema();
    Struct record = createRecord(schema);

    SinkRecord sinkRecord = new SinkRecord(UNSEEN_TOPIC,
        PARTITION_114,
        Schema.STRING_SCHEMA,
        key,
        schema,
        record,
        0 );

    task.start(props, client);
    task.open(new HashSet<>(Collections.singletonList(TOPIC_IN_CAPS_PARTITION)));
    task.put(Collections.singleton(sinkRecord));
    task.stop();

    assertTrue(UNSEEN_TOPIC + " index created without errors ",
        verifyIndexExist(cluster, UNSEEN_TOPIC.toLowerCase()));

  }

  private boolean verifyIndexExist(InternalTestCluster cluster, String ... indices) {
    ActionFuture<IndicesExistsResponse> action = cluster
        .client()
        .admin()
        .indices()
        .exists(new IndicesExistsRequest(indices));

    return action.actionGet().isExists();
  }
}<|MERGE_RESOLUTION|>--- conflicted
+++ resolved
@@ -53,12 +53,8 @@
     Map<String, String> props = new HashMap<>();
     props.put(ElasticsearchSinkConnectorConfig.TYPE_NAME_CONFIG, TYPE);
     props.put(ElasticsearchSinkConnectorConfig.CONNECTION_URL_CONFIG, "localhost");
-<<<<<<< HEAD
-    props.put(ElasticsearchSinkConnectorConfig.KEY_IGNORE_CONFIG, "true");
+    props.put(ElasticsearchSinkConnectorConfig.IGNORE_KEY_CONFIG, "true");
     props.put(ElasticsearchSinkConnectorConfig.READ_TIMEOUT_MS_CONFIG, "3000");
-=======
-    props.put(ElasticsearchSinkConnectorConfig.IGNORE_KEY_CONFIG, "true");
->>>>>>> 04e38900
     return props;
   }
 
