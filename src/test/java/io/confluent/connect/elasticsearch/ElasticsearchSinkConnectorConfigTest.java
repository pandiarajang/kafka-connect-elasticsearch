package io.confluent.connect.elasticsearch;

import static io.confluent.connect.elasticsearch.ElasticsearchSinkConnectorConfig.CONNECTION_TIMEOUT_MS_CONFIG;
import static io.confluent.connect.elasticsearch.ElasticsearchSinkConnectorConfig.CONNECTION_URL_CONFIG;
import static io.confluent.connect.elasticsearch.ElasticsearchSinkConnectorConfig.IGNORE_KEY_CONFIG;
import static io.confluent.connect.elasticsearch.ElasticsearchSinkConnectorConfig.PROXY_HOST_CONFIG;
import static io.confluent.connect.elasticsearch.ElasticsearchSinkConnectorConfig.PROXY_PASSWORD_CONFIG;
import static io.confluent.connect.elasticsearch.ElasticsearchSinkConnectorConfig.PROXY_PORT_CONFIG;
import static io.confluent.connect.elasticsearch.ElasticsearchSinkConnectorConfig.PROXY_USERNAME_CONFIG;
import static io.confluent.connect.elasticsearch.ElasticsearchSinkConnectorConfig.READ_TIMEOUT_MS_CONFIG;
import static io.confluent.connect.elasticsearch.ElasticsearchSinkConnectorConfig.SECURITY_PROTOCOL_CONFIG;
import static io.confluent.connect.elasticsearch.ElasticsearchSinkConnectorConfig.SSL_CONFIG_PREFIX;
import static io.confluent.connect.elasticsearch.ElasticsearchSinkConnectorConfig.TYPE_NAME_CONFIG;
import static org.junit.Assert.assertEquals;
import static org.junit.Assert.assertFalse;
import static org.junit.Assert.assertNotNull;
import static org.junit.Assert.assertTrue;

import org.apache.kafka.common.config.ConfigException;
import org.apache.kafka.common.config.SslConfigs;
import org.apache.kafka.common.config.types.Password;
import org.junit.Before;
import org.junit.Test;

import java.util.HashMap;
import java.util.Map;

public class ElasticsearchSinkConnectorConfigTest {

  private Map<String, String> props;

  @Before
  public void setup() {
    props = new HashMap<>();
    props.put(TYPE_NAME_CONFIG, ElasticsearchSinkTestBase.TYPE);
    props.put(CONNECTION_URL_CONFIG, "localhost");
    props.put(IGNORE_KEY_CONFIG, "true");
  }

  @Test
  public void testDefaultHttpTimeoutsConfig() {
    ElasticsearchSinkConnectorConfig config = new ElasticsearchSinkConnectorConfig(props);
    assertEquals(config.readTimeoutMs(), 3000);
    assertEquals(config.connectionTimeoutMs(), 1000);
  }

  @Test
  public void testSetHttpTimeoutsConfig() {
    props.put(READ_TIMEOUT_MS_CONFIG, "10000");
    props.put(CONNECTION_TIMEOUT_MS_CONFIG, "15000");
    ElasticsearchSinkConnectorConfig config = new ElasticsearchSinkConnectorConfig(props);
    assertEquals(config.readTimeoutMs(), 10000);
    assertEquals(config.connectionTimeoutMs(), 15000);
  }

  @Test
  public void testSslConfigs() {
    props.put(SSL_CONFIG_PREFIX + SslConfigs.SSL_KEYSTORE_LOCATION_CONFIG, "/path");
    props.put(SSL_CONFIG_PREFIX + SslConfigs.SSL_KEYSTORE_PASSWORD_CONFIG, "opensesame");
    props.put(SSL_CONFIG_PREFIX + SslConfigs.SSL_TRUSTSTORE_LOCATION_CONFIG, "/path2");
    props.put(SSL_CONFIG_PREFIX + SslConfigs.SSL_TRUSTSTORE_PASSWORD_CONFIG, "opensesame2");
    ElasticsearchSinkConnectorConfig config = new ElasticsearchSinkConnectorConfig(props);
    Map<String, Object> sslConfigs = config.sslConfigs();
    assertTrue(sslConfigs.size() > 0);
    assertEquals(
        new Password("opensesame"),
        sslConfigs.get(SslConfigs.SSL_KEYSTORE_PASSWORD_CONFIG)
    );
    assertEquals(
        new Password("opensesame2"),
        sslConfigs.get(SslConfigs.SSL_TRUSTSTORE_PASSWORD_CONFIG)
    );
    assertEquals("/path", sslConfigs.get(SslConfigs.SSL_KEYSTORE_LOCATION_CONFIG));
    assertEquals("/path2", sslConfigs.get(SslConfigs.SSL_TRUSTSTORE_LOCATION_CONFIG));
  }

  @Test
  public void testSecured() {
    props.put(CONNECTION_URL_CONFIG, "http://host:9999");
    assertFalse(new ElasticsearchSinkConnectorConfig(props).secured());

    props.put(CONNECTION_URL_CONFIG, "https://host:9999");
    assertFalse(new ElasticsearchSinkConnectorConfig(props).secured());

    props.put(CONNECTION_URL_CONFIG, "http://host1:9992,https://host:9999");
    assertFalse(new ElasticsearchSinkConnectorConfig(props).secured());

    // Default behavior should be backwards compat
    props.put(CONNECTION_URL_CONFIG, "host1:9992");
    assertFalse(new ElasticsearchSinkConnectorConfig(props).secured());

    props.put(SECURITY_PROTOCOL_CONFIG, SecurityProtocol.SSL.name());
    assertTrue(new ElasticsearchSinkConnectorConfig(props).secured());

    props.put(SECURITY_PROTOCOL_CONFIG, SecurityProtocol.PLAINTEXT.name());
    props.put(CONNECTION_URL_CONFIG, "https://host:9999");
    assertFalse(new ElasticsearchSinkConnectorConfig(props).secured());
  }

  @Test
  public void shouldAcceptValidBasicProxy() {
    props.put(PROXY_HOST_CONFIG, "proxy host");
    ElasticsearchSinkConnectorConfig config = new ElasticsearchSinkConnectorConfig(props);
    assertNotNull(config);
    assertTrue(config.isBasicProxyConfigured());
    assertFalse(config.isProxyWithAuthenticationConfigured());
  }

  @Test
  public void shouldAcceptValidProxyWithAuthentication() {
    props.put(PROXY_HOST_CONFIG, "proxy host");
    props.put(PROXY_USERNAME_CONFIG, "username");
    props.put(PROXY_PASSWORD_CONFIG, "password");
    ElasticsearchSinkConnectorConfig config = new ElasticsearchSinkConnectorConfig(props);
    assertNotNull(config);
    assertTrue(config.isBasicProxyConfigured());
    assertTrue(config.isProxyWithAuthenticationConfigured());
  }

  @Test(expected = ConfigException.class)
  public void shouldNotAllowInvalidProxyPort() {
    props.put(PROXY_PORT_CONFIG, "-666");
    new ElasticsearchSinkConnectorConfig(props);
  }
<<<<<<< HEAD

  @Test(expected = ConfigException.class)
  public void shouldNotAllowProxyCredentialsWithoutProxy() {
    props.put(PROXY_USERNAME_CONFIG, "username");
    props.put(PROXY_PASSWORD_CONFIG, "password");
    new ElasticsearchSinkConnectorConfig(props);
  }

  @Test(expected = ConfigException.class)
  public void shouldNotAllowPartialProxyCredentials() {
    props.put(PROXY_HOST_CONFIG, "proxy host");
    props.put(PROXY_USERNAME_CONFIG, "username");
    new ElasticsearchSinkConnectorConfig(props);
  }

  @Test(expected = ConfigException.class)
  public void shouldNotAllowInvalidUrl() {
    props.put(CONNECTION_URL_CONFIG, ".com:/bbb/dfs,http://valid.com");
    new ElasticsearchSinkConnectorConfig(props);
  }

  @Test(expected = ConfigException.class)
  public void shouldNotAllowInvalidSecurityProtocol() {
    props.put(SECURITY_PROTOCOL_CONFIG, "unsecure");
    new ElasticsearchSinkConnectorConfig(props);
  }
=======
>>>>>>> da493509
}<|MERGE_RESOLUTION|>--- conflicted
+++ resolved
@@ -122,21 +122,6 @@
     props.put(PROXY_PORT_CONFIG, "-666");
     new ElasticsearchSinkConnectorConfig(props);
   }
-<<<<<<< HEAD
-
-  @Test(expected = ConfigException.class)
-  public void shouldNotAllowProxyCredentialsWithoutProxy() {
-    props.put(PROXY_USERNAME_CONFIG, "username");
-    props.put(PROXY_PASSWORD_CONFIG, "password");
-    new ElasticsearchSinkConnectorConfig(props);
-  }
-
-  @Test(expected = ConfigException.class)
-  public void shouldNotAllowPartialProxyCredentials() {
-    props.put(PROXY_HOST_CONFIG, "proxy host");
-    props.put(PROXY_USERNAME_CONFIG, "username");
-    new ElasticsearchSinkConnectorConfig(props);
-  }
 
   @Test(expected = ConfigException.class)
   public void shouldNotAllowInvalidUrl() {
@@ -149,6 +134,4 @@
     props.put(SECURITY_PROTOCOL_CONFIG, "unsecure");
     new ElasticsearchSinkConnectorConfig(props);
   }
-=======
->>>>>>> da493509
 }