<?xml version="1.0" encoding="UTF-8"?>
<project xmlns="http://maven.apache.org/POM/4.0.0" xmlns:xsi="http://www.w3.org/2001/XMLSchema-instance" xsi:schemaLocation="http://maven.apache.org/POM/4.0.0 http://maven.apache.org/xsd/maven-4.0.0.xsd">
    <modelVersion>4.0.0</modelVersion>

    <parent>
        <groupId>io.confluent</groupId>
        <artifactId>common</artifactId>
        <version>6.2.3</version>
    </parent>

    <artifactId>kafka-connect-elasticsearch</artifactId>
<<<<<<< HEAD
    <version>11.2.3-SNAPSHOT</version>
=======
    <version>13.0.4-SNAPSHOT</version>
>>>>>>> 6f77abe5
    <packaging>jar</packaging>
    <name>kafka-connect-elasticsearch</name>
    <organization>
        <name>Confluent, Inc.</name>
        <url>http://confluent.io</url>
    </organization>
    <url>http://confluent.io</url>
    <description>
        Elasticsearch Sink Connector for Kafka Connect
    </description>

    <licenses>
        <license>
            <name>Confluent Community License</name>
            <url>http://www.confluent.io/confluent-community-license</url>
            <distribution>repo</distribution>
        </license>
    </licenses>

    <scm>
        <connection>scm:git:git://github.com/confluentinc/kafka-connect-elasticsearch.git</connection>
        <developerConnection>scm:git:git@github.com:confluentinc/kafka-connect-elasticsearch.git</developerConnection>
        <url>https://github.com/confluentinc/kafka-connect-elasticsearch</url>
        <tag>13.0.x</tag>
    </scm>

    <properties>
        <es.version>7.17.1</es.version>
        <hamcrest.version>1.3</hamcrest.version>
        <mockito.version>2.28.2</mockito.version>
        <gson.version>2.9.0</gson.version>
        <test.containers.version>1.16.3</test.containers.version>
        <kafka.connect.maven.plugin.version>0.11.1</kafka.connect.maven.plugin.version>
        <maven.release.plugin.version>2.5.3</maven.release.plugin.version>
        <hadoop.version>3.3.1</hadoop.version>
        <apacheds-jdbm1.version>2.0.0-M2</apacheds-jdbm1.version>
        <!-- TODO: Remove the version pin after releasing https://github.com/confluentinc/common/pull/494 -->
        <jackson.databind.version>2.14.0</jackson.databind.version>
        <jackson.version>2.14.0</jackson.version>
        <!-- temporary fix by pinning the version until we upgrade to a version of common that contains this or newer version.
            See https://github.com/confluentinc/common/pull/332 for details (common-parent 7.0.0-0) -->
        <dependency.check.version>6.1.6</dependency.check.version>
        <confluent.maven.repo>http://packages.confluent.io/maven/</confluent.maven.repo>
        <commons.codec.version>1.15</commons.codec.version>
    </properties>

    <repositories>
        <repository>
            <id>confluent</id>
            <name>Confluent</name>
            <url>https://packages.confluent.io/maven/</url>
        </repository>
    </repositories>

    <dependencies>
        <dependency>
            <groupId>org.apache.kafka</groupId>
            <artifactId>connect-api</artifactId>
            <scope>provided</scope>
        </dependency>
        <dependency>
            <groupId>org.apache.kafka</groupId>
            <artifactId>connect-json</artifactId>
            <scope>provided</scope>
        </dependency>
        <dependency>
            <groupId>org.elasticsearch.client</groupId>
            <artifactId>elasticsearch-rest-high-level-client</artifactId>
            <version>${es.version}</version>
        </dependency>
        <dependency>
            <groupId>org.elasticsearch</groupId>
            <artifactId>elasticsearch</artifactId>
            <version>${es.version}</version>
            <exclusions>
                <exclusion>
                    <groupId>org.yaml</groupId>
                    <artifactId>snakeyaml</artifactId>
                </exclusion>
            </exclusions>
        </dependency>
        <dependency>
            <groupId>org.apache.logging.log4j</groupId>
            <artifactId>log4j-api</artifactId>
            <version>2.17.1</version>
        </dependency>
        <!-- pin jackson-dataformat-cbor for CVE - the version comes from confluentinc/common -->
        <dependency>
            <groupId>com.fasterxml.jackson.dataformat</groupId>
            <artifactId>jackson-dataformat-cbor</artifactId>
        </dependency>
        <!-- pin commons-codec for CVE -->
        <dependency>
            <groupId>commons-codec</groupId>
            <artifactId>commons-codec</artifactId>
            <version>1.15</version>
        </dependency>
        <dependency>
            <groupId>org.apache.httpcomponents</groupId>
            <artifactId>httpclient</artifactId>
            <version>4.5.13</version>
        </dependency>
        <dependency>
            <groupId>com.google.code.gson</groupId>
            <artifactId>gson</artifactId>
            <version>${gson.version}</version>
            <scope>test</scope>
        </dependency>
        <!-- Force commons-codec (httpclient transitive dependency) version to address CVE CCMSG-835 -->
        <dependency>
            <groupId>commons-codec</groupId>
            <artifactId>commons-codec</artifactId>
            <version>1.15</version>
        </dependency>
        <dependency>
            <groupId>commons-codec</groupId>
            <artifactId>commons-codec</artifactId>
            <version>${commons.codec.version}</version>
        </dependency>
        <dependency>
            <groupId>org.hamcrest</groupId>
            <artifactId>hamcrest-all</artifactId>
            <version>${hamcrest.version}</version>
            <scope>test</scope>
        </dependency>
        <dependency>
            <groupId>org.mockito</groupId>
            <artifactId>mockito-inline</artifactId>
            <version>${mockito.version}</version>
            <scope>test</scope>
        </dependency>
        <dependency>
            <groupId>junit</groupId>
            <artifactId>junit</artifactId>
            <exclusions>
                <exclusion>
                    <groupId>org.hamcrest</groupId>
                    <artifactId>hamcrest-core</artifactId>
                </exclusion>
            </exclusions>
            <scope>test</scope>
        </dependency>
        <dependency>
            <groupId>org.junit.jupiter</groupId>
            <artifactId>junit-jupiter-api</artifactId>
            <scope>test</scope>
        </dependency>
        <dependency>
            <groupId>org.apache.kafka</groupId>
            <artifactId>connect-runtime</artifactId>
            <version>${kafka.version}</version>
            <classifier>test</classifier>
            <type>test-jar</type>
            <scope>test</scope>
        </dependency>
        <!-- Use a repackaged version of log4j with security patches. Default log4j v1.2 is a transitive dependency of connect-runtime, but it is excluded in common/pom.xml -->
        <dependency>
            <groupId>io.confluent</groupId>
            <artifactId>confluent-log4j</artifactId>
            <scope>test</scope>
        </dependency>
        <dependency>
            <groupId>org.apache.kafka</groupId>
            <artifactId>connect-runtime</artifactId>
            <version>${kafka.version}</version>
            <scope>test</scope>
        </dependency>
        <dependency>
            <groupId>org.apache.kafka</groupId>
            <artifactId>kafka-clients</artifactId>
            <version>${kafka.version}</version>
            <classifier>test</classifier>
            <type>test-jar</type>
            <scope>test</scope>
        </dependency>
        <dependency>
            <groupId>org.apache.kafka</groupId>
            <artifactId>kafka_${kafka.scala.version}</artifactId>
            <version>${kafka.version}</version>
            <scope>test</scope>
        </dependency>
        <dependency>
            <groupId>org.apache.kafka</groupId>
            <artifactId>kafka_${kafka.scala.version}</artifactId>
            <type>test-jar</type>
            <classifier>test</classifier>
            <scope>test</scope>
            <version>${kafka.version}</version>
        </dependency>
        <dependency>
            <groupId>org.testcontainers</groupId>
            <artifactId>elasticsearch</artifactId>
            <version>${test.containers.version}</version>
            <scope>test</scope>
        </dependency>
        <dependency>
            <groupId>org.apache.hadoop</groupId>
            <artifactId>hadoop-minikdc</artifactId>
            <version>${hadoop.version}</version>
            <scope>test</scope>
        </dependency>
        <dependency>
            <groupId>org.assertj</groupId>
            <artifactId>assertj-core</artifactId>
            <version>3.20.2</version>
            <scope>test</scope>
        </dependency>
        <dependency>
            <groupId>org.awaitility</groupId>
            <artifactId>awaitility</artifactId>
            <version>4.1.0</version>
            <scope>test</scope>
        </dependency>
        <dependency>
            <groupId>com.github.tomakehurst</groupId>
            <artifactId>wiremock-jre8</artifactId>
            <version>2.30.1</version>
            <scope>test</scope>
        </dependency>
    </dependencies>

    <dependencyManagement>
        <dependencies>
            <dependency>
                <groupId>com.fasterxml.jackson.core</groupId>
                <artifactId>jackson-core</artifactId>
                <version>${jackson.version}</version>
            </dependency>
            <dependency>
                <groupId>com.fasterxml.jackson.core</groupId>
                <artifactId>jackson-annotations</artifactId>
                <version>${jackson.version}</version>
            </dependency>
            <dependency>
                <groupId>com.fasterxml.jackson.core</groupId>
                <artifactId>jackson-databind</artifactId>
                <version>${jackson.databind.version}</version>
            </dependency>
            <dependency>
                <groupId>com.fasterxml.jackson</groupId>
                <artifactId>jackson-bom</artifactId>
                <version>${jackson.version}</version>
                <scope>import</scope>
                <type>pom</type>
            </dependency>
            <dependency>
                <groupId>com.fasterxml.jackson.dataformat</groupId>
                <artifactId>jackson-dataformat-cbor</artifactId>
                <version>${jackson.version}</version>
            </dependency>
        </dependencies>
    </dependencyManagement>

    <build>
        <plugins>
            <plugin>
                <groupId>org.apache.maven.plugins</groupId>
                <artifactId>maven-failsafe-plugin</artifactId>
                <version>3.0.0-M3</version>
            </plugin>
            <plugin>
                <groupId>io.confluent</groupId>
                <version>${kafka.connect.maven.plugin.version}</version>
                <artifactId>kafka-connect-maven-plugin</artifactId>
                <executions>
                    <execution>
                        <goals>
                            <goal>kafka-connect</goal>
                        </goals>
                        <configuration>
                            <title>Kafka Connect Elasticsearch</title>
                            <documentationUrl>https://docs.confluent.io/kafka-connect-elasticsearch/current/index.html</documentationUrl>
                            <description>
                                The Elasticsearch connector allows moving data from Kafka to Elasticsearch 2.x, 5.x, 6.x, and 7.x. It writes data from a topic in Kafka to an index in Elasticsearch and all data for a topic have the same type.

                                Elasticsearch is often used for text queries, analytics and as an key-value store (use cases). The connector covers both the analytics and key-value store use cases. For the analytics use case, each message is in Kafka is treated as an event and the connector uses topic+partition+offset as a unique identifier for events, which then converted to unique documents in Elasticsearch. For the key-value store use case, it supports using keys from Kafka messages as document ids in Elasticsearch and provides configurations ensuring that updates to a key are written to Elasticsearch in order. For both use cases, Elasticsearch’s idempotent write semantics guarantees exactly once delivery.

                                Mapping is the process of defining how a document, and the fields it contains, are stored and indexed. Users can explicitly define mappings for types in indices. When a mapping is not explicitly defined, Elasticsearch can determine field names and types from data, however, some types such as timestamp and decimal, may not be correctly inferred. To ensure that the types are correctly inferred, the connector provides a feature to infer a mapping from the schemas of Kafka messages.
                            </description>
                            <logo>logos/elasticsearch.jpg</logo>

                            <supportProviderName>Confluent, Inc.</supportProviderName>
                            <supportSummary><![CDATA[This connector is <a href="https://www.confluent.io/subscription/">supported by Confluent</a> as part of a <a href="https://www.confluent.io/product/confluent-platform/">Confluent Platform</a> subscription.]]></supportSummary>
                            <supportUrl>https://docs.confluent.io/home/overview.html</supportUrl>
                            <supportLogo>logos/confluent.png</supportLogo>

                            <ownerUsername>confluentinc</ownerUsername>
                            <ownerType>organization</ownerType>
                            <ownerName>Confluent, Inc.</ownerName>
                            <ownerUrl>https://confluent.io/</ownerUrl>
                            <ownerLogo>logos/confluent.png</ownerLogo>

                            <componentTypes>
                                <componentType>sink</componentType>
                            </componentTypes>

                            <tags>
                                <tag>Elastic</tag>
                                <tag>elasticsearch</tag>
                                <tag>search</tag>
                                <tag>analytics</tag>
                                <tag>log</tag>
                            </tags>

                            <requirements>
                                <requirement>Elasticsearch 7.x</requirement>
                            </requirements>

                            <deliveryGuarantee>
                                <deliveryGuarantee>exactlyOnce</deliveryGuarantee>
                            </deliveryGuarantee>

                            <confluentControlCenterIntegration>true</confluentControlCenterIntegration>
                        </configuration>
                    </execution>
                </executions>
            </plugin>
            <plugin>
                <groupId>org.apache.maven.plugins</groupId>
                <artifactId>maven-compiler-plugin</artifactId>
                <inherited>true</inherited>
                <configuration>
                    <compilerArgs>
                        <arg>-Xlint:all,-try</arg>
                        <!-- migrate to the new Java Client and uncomment -->
                        <!--<arg>-Werror</arg>-->
                    </compilerArgs>
                </configuration>
            </plugin>
            <plugin>
                <groupId>org.apache.maven.plugins</groupId>
                <artifactId>maven-assembly-plugin</artifactId>
                <configuration>
                    <descriptors>
                        <descriptor>src/assembly/development.xml</descriptor>
                        <descriptor>src/assembly/package.xml</descriptor>
                    </descriptors>
                </configuration>
                <executions>
                    <execution>
                        <id>make-assembly</id>
                        <phase>package</phase>
                        <goals>
                            <goal>single</goal>
                        </goals>
                    </execution>
                </executions>
            </plugin>
            <plugin>
                <groupId>org.apache.maven.plugins</groupId>
                <artifactId>maven-surefire-plugin</artifactId>
                <configuration>
                    <argLine>@{argLine} -Djava.awt.headless=true -Dtests.security.manager=false -Dtests.jarhell.check=false</argLine>
                </configuration>
            </plugin>
            <plugin>
                <groupId>org.apache.maven.plugins</groupId>
                <artifactId>maven-checkstyle-plugin</artifactId>
                <executions>
                    <execution>
                        <id>validate</id>
                        <phase>validate</phase>
                        <configuration>
                            <suppressionsLocation>checkstyle/suppressions.xml</suppressionsLocation>
                        </configuration>
                        <goals>
                            <goal>check</goal>
                        </goals>
                    </execution>
                </executions>
            </plugin>
            <plugin>
                <groupId>org.apache.maven.plugins</groupId>
                <artifactId>maven-release-plugin</artifactId>
                <version>${maven.release.plugin.version}</version>
                <configuration>
                    <autoVersionSubmodules>true</autoVersionSubmodules>
                    <remoteTagging>false</remoteTagging>
                    <tagNameFormat>v@{project.version}</tagNameFormat>
                </configuration>
            </plugin>
        </plugins>

        <resources>
            <resource>
                <directory>src/main/resources</directory>
                <filtering>true</filtering>
            </resource>
        </resources>
    </build>

    <profiles>
        <profile>
            <id>standalone</id>
            <build>
                <plugins>
                    <plugin>
                        <artifactId>maven-assembly-plugin</artifactId>
                        <configuration>
                            <descriptors>
                                <descriptor>src/assembly/standalone.xml</descriptor>
                            </descriptors>
                        </configuration>
                    </plugin>
                </plugins>
            </build>
        </profile>
        <profile>
            <id>jenkins</id>
            <build>
                <plugins>
                    <plugin>
                        <groupId>org.apache.maven.plugins</groupId>
                        <artifactId>maven-failsafe-plugin</artifactId>
                        <version>3.0.0-M3</version>
                        <configuration>
                            <excludes>
                                <!--
                                The jenkins container is only accessible through its DOCKER_HOST IP
                                address. This makes it hard to test both hostname verification
                                enabled and disabled cases with the same cert. So, disable this IT
                                in jenkins.
                                -->
                                <exclude>**/ElasticsearchConnectorSslIT.java</exclude>
                            </excludes>
                        </configuration>
                    </plugin>
                </plugins>
            </build>
        </profile>
        <profile>
            <id>licenses-package</id>
            <build>
                <plugins>
                    <plugin>
                        <groupId>org.codehaus.mojo</groupId>
                        <artifactId>exec-maven-plugin</artifactId>
                        <version>1.2.1</version>
                        <executions>
                            <execution>
                                <id>create-licenses</id>
                                <configuration>
                                    <mainClass>io.confluent.licenses.LicenseFinder</mainClass>
                                    <arguments>
                                        <!-- Note use of development instead of package so we pick up all dependencies. -->
                                        <argument>-i ${project.build.directory}/${project.build.finalName}-package/share/java/kafka-connect-elasticsearch</argument>
                                        <argument>-o ${project.basedir}/licenses</argument>
                                        <argument>-f</argument>
                                        <argument>-h ${project.build.directory}/${project.build.finalName}-package/share/doc/kafka-connect-elasticsearch/licenses.html</argument>
                                        <argument>-l ${project.build.directory}/${project.build.finalName}-package/share/doc/kafka-connect-elasticsearch/licenses</argument>
                                        <argument>-n ${project.build.directory}/${project.build.finalName}-package/share/doc/kafka-connect-elasticsearch/notices</argument>
                                        <argument>-t ${project.name}</argument>
                                        <argument>-x licenses-${confluent.version}.jar</argument>
                                    </arguments>
                                </configuration>
                                <phase>package</phase>
                                <goals>
                                    <goal>java</goal>
                                </goals>
                            </execution>
                        </executions>
                        <configuration>
                            <includeProjectDependencies>true</includeProjectDependencies>
                            <includePluginDependencies>true</includePluginDependencies>
                            <executableDependency>
                                <groupId>io.confluent</groupId>
                                <artifactId>licenses</artifactId>
                            </executableDependency>
                        </configuration>
                        <dependencies>
                            <dependency>
                                <groupId>io.confluent</groupId>
                                <artifactId>licenses</artifactId>
                                <version>${confluent.version}</version>
                            </dependency>
                        </dependencies>
                    </plugin>
                </plugins>
            </build>
        </profile>
        <profile>
            <id>licenses-source</id>
            <build>
                <plugins>
                    <plugin>
                        <groupId>org.codehaus.mojo</groupId>
                        <artifactId>exec-maven-plugin</artifactId>
                        <version>1.2.1</version>
                        <executions>
                            <execution>
                                <id>create-licenses</id>
                                <configuration>
                                    <mainClass>io.confluent.licenses.LicenseFinder</mainClass>
                                    <arguments>
                                        <!-- Note use of development instead of package so we pick up all dependencies. -->
                                        <argument>-i ${project.build.directory}/${project.build.finalName}-development/share/java/kafka-connect-elasticsearch</argument>
                                        <argument>-o ${project.basedir}/licenses</argument>
                                        <argument>-f</argument>
                                        <argument>-h ${project.basedir}/licenses.html</argument>
                                        <argument>-l ${project.basedir}/licenses</argument>
                                        <argument>-n ${project.basedir}/notices</argument>
                                        <argument>-t ${project.name}</argument>
                                        <argument>-x licenses-${confluent.version}.jar</argument>
                                    </arguments>
                                </configuration>
                                <phase>package</phase>
                                <goals>
                                    <goal>java</goal>
                                </goals>
                            </execution>
                        </executions>
                        <configuration>
                            <includeProjectDependencies>true</includeProjectDependencies>
                            <includePluginDependencies>true</includePluginDependencies>
                            <executableDependency>
                                <groupId>io.confluent</groupId>
                                <artifactId>licenses</artifactId>
                            </executableDependency>
                        </configuration>
                        <dependencies>
                            <dependency>
                                <groupId>io.confluent</groupId>
                                <artifactId>licenses</artifactId>
                                <version>${confluent.version}</version>
                            </dependency>
                        </dependencies>
                    </plugin>
                    <plugin>
                        <artifactId>maven-clean-plugin</artifactId>
                        <version>3.0.0</version>
                        <configuration>
                            <filesets>
                                <fileset>
                                    <directory>.</directory>
                                    <includes>
                                        <include>licenses.html</include>
                                        <directory>licenses/*.*</directory>
                                        <directory>notices/*.*</directory>
                                    </includes>
                                </fileset>
                            </filesets>
                        </configuration>
                    </plugin>
                </plugins>
            </build>
        </profile>
    </profiles>
</project><|MERGE_RESOLUTION|>--- conflicted
+++ resolved
@@ -9,11 +9,7 @@
     </parent>
 
     <artifactId>kafka-connect-elasticsearch</artifactId>
-<<<<<<< HEAD
-    <version>11.2.3-SNAPSHOT</version>
-=======
     <version>13.0.4-SNAPSHOT</version>
->>>>>>> 6f77abe5
     <packaging>jar</packaging>
     <name>kafka-connect-elasticsearch</name>
     <organization>
