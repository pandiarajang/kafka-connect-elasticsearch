--- conflicted
+++ resolved
@@ -45,15 +45,12 @@
         <jest.version>6.3.1</jest.version>
         <test.containers.version>1.15.0-rc2</test.containers.version>
         <kafka.connect.maven.plugin.version>0.11.1</kafka.connect.maven.plugin.version>
-<<<<<<< HEAD
         <maven.release.plugin.version>2.5.3</maven.release.plugin.version>
         <!-- temporary fix by pinning the version until we upgrade to a version of common that contains this or newer version.
             See https://github.com/confluentinc/common/pull/332 for details -->
         <dependency.check.version>6.1.6</dependency.check.version>
-=======
         <confluent.maven.repo>http://packages.confluent.io/maven/</confluent.maven.repo>
         <commons.codec.version>1.15</commons.codec.version>
->>>>>>> 21b688eb
     </properties>
 
     <repositories>
