--- conflicted
+++ resolved
@@ -10,11 +10,7 @@
 
     <groupId>io.confluent</groupId>
     <artifactId>kafka-connect-elasticsearch</artifactId>
-<<<<<<< HEAD
-    <version>11.1.17-SNAPSHOT</version>
-=======
     <version>11.2.3-SNAPSHOT</version>
->>>>>>> a2c40df6
     <packaging>jar</packaging>
     <name>kafka-connect-elasticsearch</name>
     <organization>
